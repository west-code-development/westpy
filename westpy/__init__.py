--- conflicted
+++ resolved
@@ -1,40 +1,32 @@
-from westpy.units import *
-from westpy.utils import *
-from westpy.atom import *
+from westpy.units import * 
+from westpy.utils import * 
+from westpy.atom import * 
 from westpy.cell import *
 from westpy.vdata import *
-from westpy.geometry import *
-from westpy.groundState import *
-from westpy.dataContainer import *
-from westpy.electronicStructure import *
+from westpy.geometry import * 
+from westpy.groundState import * 
+from westpy.dataContainer import * 
+from westpy.electronicStructure import * 
 from westpy.session import *
-<<<<<<< HEAD
+from westpy.lifetime import *
 from westpy.qdet import *
 
-__version__ = "4.3.0"
+__version__ = '5.1.0'
 
-
-def header():
-    """Prints welcome header."""
-    import datetime
-
-    print(" ")
-    print(" _    _ _____ _____ _____            ")
-    print("| |  | |  ___/  ___|_   _|           ")
-    print("| |  | | |__ \ `--.  | |_ __  _   _  ")
-    print("| |/\| |  __| `--. \ | | '_ \| | | | ")
-    print("\  /\  / |___/\__/ / | | |_) | |_| | ")
-    print(" \/  \/\____/\____/  \_/ .__/ \__, | ")
-    print("                       | |     __/ | ")
-    print("                       |_|    |___/  ")
-    print(" ")
-    print("WEST version     : ", __version__)
-    print("Today            : ", datetime.datetime.today())
-=======
-from westpy.lifetime import *
-
-__version__ = '5.1.0'
->>>>>>> 25a25ff3
-
+def header() :
+   """Prints welcome header."""
+   import datetime
+   print(" ")
+   print(" _    _ _____ _____ _____            ")
+   print("| |  | |  ___/  ___|_   _|           ")
+   print("| |  | | |__ \ `--.  | |_ __  _   _  ")
+   print("| |/\| |  __| `--. \ | | '_ \| | | | ")
+   print("\  /\  / |___/\__/ / | | |_) | |_| | ")
+   print(" \/  \/\____/\____/  \_/ .__/ \__, | ")
+   print("                       | |     __/ | ")
+   print("                       |_|    |___/  ")
+   print(" ")
+   print("WEST version     : ",__version__)
+   print("Today            : ", datetime.datetime.today())
 
 header()