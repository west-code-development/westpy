import numpy as np
import json

from pyscf.fci.cistring import make_strings, num_strings
from pyscf.fci.spin_op import spin_square
from pyscf.fci.addons import transform_ci_for_orbital_rotation
from pyscf.fci import  direct_uhf

from westpy.qdet.json_parser import (
    read_parameters,
    read_occupation,
    read_matrix_elements,
    read_qp_energies,
)


class eBSEResult:
    def __init__(
            self, 
            filename: str, 
            spin_flip_: bool=False):
        """Parser for embedded Bethe-Salpeter Equation (eBSE) calculations.

        Args:
            filename (str): name of the JSON file that contains the output of the
            WEST calculation.
            spin_flip (boolean): trigger for spin-conserving (False) or
            spin-flip (True) calculation. 
        """

        self.filename = filename
        # read QDET active space from file
        self.basis = read_parameters(self.filename)[2]
        # read QP energies and occupation from file
        self.qp_energies = read_qp_energies(self.filename)
        self.occ = read_occupation(self.filename)

        # TODO: add assert to make sure that all dimensions are correct
        # make global arrays
        # TODO: add assert to make sure that occupations don't violate Aufbau
        # principle
        self.v = read_matrix_elements(self.filename, string="eri_w")[1]
        self.w = read_matrix_elements(self.filename, string="eri_w_full")[1]

        self.spin_flip = spin_flip_

        # get size of single-particle space
        self.n_orbitals = self.basis.shape[0]
        # get number of electrons
<<<<<<< HEAD
        self.n_elec = [int(np.sum(self.occ[0])), int(np.sum(self.occ[1]))]
=======
        self.nelec = [int(np.sum(occ_[0])), int(np.sum(occ_[1]))]
>>>>>>> 0d837d8f

        # create mapping between transitions and single-particle indices
        self.smap = self.get_smap()
        self.n_tr = self.smap.shape[0]

        # create mapping between transitions and FCI vectors
        self.cmap, self.jwstring = self.get_map_transitions_to_cistrings()
    
    def write(self, *args):
        
        data = ""
        for i in args:
            data += str(i)
            data += " "
        data = data[:-1]
        print(data)

    def get_smap(self):
        # maps from a transition index s to the KS indices
        # (v, c, s) = smap[s]

        smap_ = []

        if not self.spin_flip:
            # loop over spin
            for m in range(2):
                # loop over occupied states
                for v in range(self.occ.shape[1]):
                    if self.occ[m][v] == 1.0:
                        # loop over conduction states
                        for c in range(self.occ.shape[1]):
                            if self.occ[m][c] == 0.0:
                                smap_.append([v, c, m])
        else:
            # for spin-flip BSE only transitions from spin-up to spin-down are
            # considered
            # loop over occupied states
            for v in range(self.occ.shape[1]):
                if self.occ[0][v] == 1.0:
                    # loop over conduction states
                    for c in range(self.occ.shape[1]):
                        if self.occ[1][c] == 0.0:
                            smap_.append([v, c, 0])

        return np.asarray(smap_)

    def solve(self, verbose=True):
        # solve embedded BSE, return eigenvalues and -vectors
        
        # initialize dictionary for results
        results = {}
        # allocate BSE Hamiltonian
        bse_hamiltonian = np.zeros((self.n_tr, self.n_tr))

        # add diagonal term
        for s in range(self.n_tr):
            v, c, m = self.smap[s][:]
            if not self.spin_flip:
<<<<<<< HEAD
                if self.spin_pol:
                    bse_hamiltonian[s, s] += self.qp_energies[c, m] - self.qp_energies[v, m]
                else:
                    bse_hamiltonian[s, s] += self.qp_energies[c] - self.qp_energies[v]
            else:
                m_prime = 1 - m
                if self.spin_pol:
                    bse_hamiltonian[s, s] += (
                        self.qp_energies[c, m_prime] - self.qp_energies[v, m]
                    )
                else:
                    bse_hamiltonian[s, s] += self.qp_energies[c] - self.qp_energies[v]
=======
                bse_hamiltonian[s, s] += self.qp_energy[c, m] - self.qp_energy[v, m]
            else:
                m_prime = 1 - m
                bse_hamiltonian[s, s] += (
                    self.qp_energy[c, m_prime] - self.qp_energy[v, m]
                    )
>>>>>>> 0d837d8f

            # add direct and exchange terms
            for s2 in range(self.n_tr):
                v2, c2, m2 = self.smap[s2][:]
                # -------------------------------
                # spin-conserving BSE calculation
                # -------------------------------
                if not self.spin_flip:
                    if m == m2:
                        bse_hamiltonian[s, s2] += (
                            self.v[m, m, v, c, v2, c2] - self.w[m, m, v, v2, c, c2]
                            )
                    else:
                        bse_hamiltonian[s, s2] += self.v[m, m2, v, c, v2, c2]
                # -------------------------------
                # spin-flip BSE calculation
                # -------------------------------
                elif self.spin_flip:
                    if m == m2:
                        bse_hamiltonian[s, s2] += -self.w[m, 1 - m, v, v2, c, c2]

        # diagonalize Hamiltonian
        evs_, evcs_ = np.linalg.eigh(bse_hamiltonian)
        results['evs_au'] = evc_*( eV ** (-1) / Hartree)
        results['evs'] = evs_ - evs_[0]
        results['evcs'] = evcs_

        # store density matrix and multiplicty
        results['rdm1s'] = self.generate_density_matrix()
        results['mults'] = np.array([ self.get_spin(i)[1] for i in
            range(len(evs_))])
        # get occupation difference relative to the groundstate
        results['excitations'] = np.array([np.diag(results['rdm1s'][i] -
            results['rdm1s'][0]) for i in range(len(evs_))])

        # write summary to screen
        if verbose:
            self.write(
                "==============================================================="
            )
            self.write("Solving eBSE Hamiltonian...")
            self.write(
                "==============================================================="
            )
            # header
            header_ = [("", "E [eV]"), ("", "char")]
            for b in self.basis:
                header_.append(("diag[1RDM - 1RDM(GS)]", f"{b}"))
            df = pd.DataFrame(columns=pd.MultiIndex.from_tuples(header_))
            # formatting float
            pd.options.display.float_format = "{:,.3f}".format
            # data
            for ie, energy in enumerate(results["evs"]):
                row = [energy]
                row.append(
                    f"{int(round(results['mults'][ie]))}"
                )
                for ib, b in enumerate(self.basis):
                    row.append(results["excitations"][ie, ib])
                df.loc[ie] = row
            # display
            display(df)
            self.write("-----------------------------------------------------")
            


    def get_cistring(self, s):
        # determine cistring for the up- and down-component of a given
        # transition
        v, c, m = self.smap[s][:]
        # adjust occupation for a given transition
        occ_ = np.copy(self.occ)

        if not self.spin_flip:
            occ_[m, v] = 0.0
            occ_[m, c] = 1.0
        else:
            occ_[m, v] = 0.0
            occ_[1 - m, c] = 1.0

        # turn occupation to binary number
        cistring_ = []
        for m in range(2):
            binary = 0
            for i in range(occ_.shape[1]):
                binary += occ_[m, i] * 2**i
            cistring_.append(binary)

        return np.asarray(cistring_)

    def get_map_transitions_to_cistrings(self):
        # returns a map that associates each transition s of the transition
        # space to a pair of fci-vector indices in pyscf.fci
        # additionally: stores Jordan-Wigner string for each product of up- and
        # down-Slater determinant

        # generate all possible cistrings
        if not self.spin_flip:
            cistring_ = [
                make_strings(range(self.n_orbitals), self.nelec[0]),
                make_strings(range(self.n_orbitals), self.nelec[1]),
            ]
        else:
            cistring_ = [
                make_strings(range(self.n_orbitals), self.nelec[0] - 1),
                make_strings(range(self.n_orbitals), self.nelec[1] + 1),
            ]

        # allocate map
        cmap_ = np.zeros((self.n_tr, 2), dtype=int)

        # allocate Jordan-Wigner strings
        jwstring_ = np.zeros(self.n_tr, dtype=int)

        # loop over all transitions
        for s in range(self.n_tr):
            # determine cistrings for transition
            transition_strings = self.get_cistring(s)

            # loop over spin
            for m in range(2):
                # loop over cistrings
                for i in range(cistring_[m].shape[0]):
                    if cistring_[m][i] == transition_strings[m]:
                        cmap_[s, m] = i
            # definition is in my notes
            # TODO: put derivation in repo so it does not get lost...
            if self.spin_flip:
                jwstring_[s] = (-1) ** (self.nelec[1] + self.smap[s][0])
            else:
                m = self.smap[s][-1]
                jwstring_[s] = (-1) ** (self.nelec[m] + self.smap[s][0] - 1)

        return cmap_, jwstring_

    def transform_transition_to_fci(self, i):
        # TODO: ensure that the length of the eigenvector is self.n_tr
        # returns BSE eigenvector in the format of a FCI vector in pyscf.fci

        vector_ = self.eigvecs[:, i]
        # allocate FCI vector in the size of the correct Fock space
        if not self.spin_flip:
            fci_ = np.zeros(
                (
                    num_strings(self.n_orbitals, self.nelec[0]),
                    num_strings(self.n_orbitals, self.nelec[1]),
                )
            )
        else:
            fci_ = np.zeros(
                (
                    num_strings(self.n_orbitals, self.nelec[0] - 1),
                    num_strings(self.n_orbitals, self.nelec[1] + 1),
                )
            )

        # loop over all transitions
        for s in range(vector_.shape[0]):
            # find the indices of the corresponding FCI vectors
            c1 = self.cmap[s, 0]
            c2 = self.cmap[s, 1]

            # assign value
            fci_[c1, c2] = vector_[s] * self.jwstring[s]

        return fci_

    def get_spin(self, i):
        # return the total spin and multiplicity for BSE eigenstate
        fci_ = self.transform_transition_to_fci(i)

        # account for different occupation in excited state in spin-flip BSE
        if not self.spin_flip:
            nelec_ = self.nelec
        else:
            nelec_ = (self.nelec[0] - 1, self.nelec[1] + 1)

        return spin_square(fci_, self.n_orbitals, nelec_)

    def _pretty_binary_print(self, binary):
        return format(binary, "0" + str(self.n_orbitals) + "b")

    def get_transition_information(self, i, cutoff=10 ** (-3)):
        # returns a string that displays the excited state vector as a linear
        # combination of Fock vectors

        vector_ = self.eigvecs[:, i]

        # get all possible FCI strings
        if not self.spin_flip:
            cistring_ = [
                make_strings(range(self.n_orbitals), self.nelec[0]),
                make_strings(range(self.n_orbitals), self.nelec[1]),
            ]
        else:
            cistring_ = [
                make_strings(range(self.n_orbitals), self.nelec[0] - 1),
                make_strings(range(self.n_orbitals), self.nelec[1] + 1),
            ]
        # output string
        str_ = ""
        # get string and contribution for each component of the BSE eigenvector
        for s in range(vector_.shape[0]):
            if abs(vector_[s]) >= cutoff:
                s1 = self.cmap[s, 0]
                s2 = self.cmap[s, 1]
                string_fock1 = (
                    "|"
                    + format(cistring_[0][s1], "0" + str(self.n_orbitals) + "b")
                    + ">"
                )
                string_fock2 = (
                    "|"
                    + format(cistring_[1][s2], "0" + str(self.n_orbitals) + "b")
                    + ">"
                )
                str_ += (
                    format(vector_[s] * self.jwstring[s], "+4.3f")
                    + ""
                    + string_fock1
                    + string_fock2
                )

        return str_

    def get_transition_symmetry(self, vector, point_group_rep):
        # determines symmetry of specific transition
        # code replicated from WESTpy

        fcivec = self.transform_transition_to_fci(vector)

        # get <S^2> and multiplicity for state
        ss, ms = self.get_spin(vector)
        # generate best-guess integer multiplicity
        ms = int(np.rint(ms))

        if not self.spin_flip:
            nelec_ = self.nelec
        else:
            nelec_ = (self.nelec[0] - 1, self.nelec[1] + 1)

        h_ = point_group_rep.point_group.h
        ctable_ = point_group_rep.point_group.ctable

        irprojs = []
        irreps = []

        for irrep, chis in ctable_.items():
            l = chis[0]
            pfcivec = np.zeros_like(fcivec)

            for chi, U in zip(chis, point_group_rep.rep_matrices.values()):
                pfcivec += chi * transform_ci_for_orbital_rotation(
                    ci=fcivec, norb=self.n_orbitals, nelec=nelec_, u=U.T
                )

            irprojs.append(l / h_ * np.sum(fcivec * pfcivec))
            irreps.append(irrep)

        # find maximal symmetry
        imax = np.argmax(irprojs)
        # symm = f"{irreps[imax]}({irprojs[imax]:.2f})"

        return str(ms) + str(irreps[imax])

    def generate_density_matrix(self):
        
        solver = direct_uhf.FCISolver()
        if self.spin_flip:
            nelec_ = (self.nelec[0]-1, self.nelec[1]+1)
            nelec_ = (self.nelec[0], self.nelec[1])

        rdm1s = []
        for i in range(len(self.eigvals)):
            fci_ = self.transform_transition_to_fci(i)
            rdm1s.append(np.average(solver.make_rdm1(fcivec=fci_,
                norb=len(self.basis), nelec=nelec_), axis=0)

        return np.array(rdm1s)<|MERGE_RESOLUTION|>--- conflicted
+++ resolved
@@ -47,11 +47,7 @@
         # get size of single-particle space
         self.n_orbitals = self.basis.shape[0]
         # get number of electrons
-<<<<<<< HEAD
-        self.n_elec = [int(np.sum(self.occ[0])), int(np.sum(self.occ[1]))]
-=======
         self.nelec = [int(np.sum(occ_[0])), int(np.sum(occ_[1]))]
->>>>>>> 0d837d8f
 
         # create mapping between transitions and single-particle indices
         self.smap = self.get_smap()
@@ -110,27 +106,12 @@
         for s in range(self.n_tr):
             v, c, m = self.smap[s][:]
             if not self.spin_flip:
-<<<<<<< HEAD
-                if self.spin_pol:
-                    bse_hamiltonian[s, s] += self.qp_energies[c, m] - self.qp_energies[v, m]
-                else:
-                    bse_hamiltonian[s, s] += self.qp_energies[c] - self.qp_energies[v]
-            else:
-                m_prime = 1 - m
-                if self.spin_pol:
-                    bse_hamiltonian[s, s] += (
-                        self.qp_energies[c, m_prime] - self.qp_energies[v, m]
-                    )
-                else:
-                    bse_hamiltonian[s, s] += self.qp_energies[c] - self.qp_energies[v]
-=======
                 bse_hamiltonian[s, s] += self.qp_energy[c, m] - self.qp_energy[v, m]
             else:
                 m_prime = 1 - m
                 bse_hamiltonian[s, s] += (
                     self.qp_energy[c, m_prime] - self.qp_energy[v, m]
                     )
->>>>>>> 0d837d8f
 
             # add direct and exchange terms
             for s2 in range(self.n_tr):
