--- conflicted
+++ resolved
@@ -1,5 +1,4 @@
 """ Set of utilities."""
-
 
 def extractFileNamefromUrl(url):
     """Extracts a file name from url.
@@ -16,7 +15,6 @@
     """
     #
     fname = None
-<<<<<<< HEAD
     my_url = url[:-1] if url.endswith("/") else url
     if my_url.find("/"):
         fname = my_url.rsplit("/", 1)[1]
@@ -24,15 +22,6 @@
 
 
 def download(url, fname=None):
-=======
-    my_url = url[:-1] if url.endswith('/') else url
-    if my_url.find('/'):
-        fname = my_url.rsplit('/', 1)[1]
-    return fname
-
-
-def download(url,fname=None):
->>>>>>> 25a25ff3
     """Downloads a file from url.
 
     :param url: url
@@ -48,18 +37,11 @@
     .. note:: The file will be downloaded in the current directory.
     """
     #
-<<<<<<< HEAD
     if fname is None:
         fname = extractFileNamefromUrl(url)
     #
     from requests import get
 
-=======
-    if fname is None :
-        fname = extractFileNamefromUrl(url)
-    #
-    from requests import get
->>>>>>> 25a25ff3
     # open in binary mode
     with open(fname, "wb") as file:
         # get request
@@ -70,11 +52,7 @@
         print("Downloaded file: ", fname, ", from url: ", url)
 
 
-<<<<<<< HEAD
 def bool2str(logical):
-=======
-def bool2str( logical ):
->>>>>>> 25a25ff3
     """Converts a boolean type into a string .TRUE. or .FALSE. .
 
     :param logical: logical
@@ -91,7 +69,6 @@
     .TRUE. .FALSE.
     """
     #
-<<<<<<< HEAD
     if logical:
         return ".TRUE."
     else:
@@ -99,15 +76,6 @@
 
 
 def writeJsonFile(fname, data):
-=======
-    if logical :
-        return ".TRUE."
-    else :
-        return ".FALSE."
-
-
-def writeJsonFile(fname,data):
->>>>>>> 25a25ff3
     """Writes data to file using the JSON format.
 
     :param fname: file name
@@ -126,7 +94,6 @@
     """
     #
     import json
-<<<<<<< HEAD
 
     #
     with open(fname, "w") as file:
@@ -134,14 +101,6 @@
         #
         print("")
         print("File written : ", fname)
-=======
-    #
-    with open(fname, 'w') as file:
-        json.dump(data, file, indent=2)
-        #
-        print("")
-        print("File written : ", fname )
->>>>>>> 25a25ff3
 
 
 def readJsonFile(fname):
@@ -161,7 +120,6 @@
     """
     #
     import json
-<<<<<<< HEAD
 
     #
     with open(fname, "r") as file:
@@ -173,18 +131,6 @@
 
 
 def convertYaml2Json(fyml, fjson):
-=======
-    #
-    with open(fname, 'r') as file:
-        data = json.load(file)
-        #
-        print("")
-        print("File read : ", fname )
-    return data
-
-
-def convertYaml2Json(fyml,fjson):
->>>>>>> 25a25ff3
     """Converts the file from YAML to JSON.
 
     :param fyml: Name of YAML file
@@ -197,16 +143,11 @@
     >>> from westpy import *
     >>> convertYaml2Json("file.yml","file.json")
 
-<<<<<<< HEAD
     .. note:: The file fjon will be created, fyml will not be overwritten.
-=======
-    .. note:: The file fjson will be created, fyml will not be overwritten.
->>>>>>> 25a25ff3
     """
     #
     import yaml, json
     from westpy import writeJsonFile
-<<<<<<< HEAD
 
     #
     data = yaml.load(open(fyml))
@@ -214,14 +155,6 @@
 
 
 def listLinesWithKeyfromOnlineText(url, key):
-=======
-    #
-    data = yaml.load(open(fyml))
-    writeJsonFile(fjson,data)
-
-
-def listLinesWithKeyfromOnlineText(url,key):
->>>>>>> 25a25ff3
     """List lines from text file located at url, with key.
 
     :param url: url
@@ -245,30 +178,16 @@
     #
     from urllib.request import urlopen
     import re
-<<<<<<< HEAD
 
     data = urlopen(url)  # parse the data
     greplist = []
     for line in data:
         if key in str(line):
-=======
-    data = urlopen(url) # parse the data
-    greplist = []
-    for line in data :
-        if key in str(line) :
->>>>>>> 25a25ff3
             greplist.append(line)
     return greplist
 
 
-<<<<<<< HEAD
-#
-# list values from XML file located at url, with key
-#
 def listValuesWithKeyFromOnlineXML(url, key):
-=======
-def listValuesWithKeyFromOnlineXML(url,key):
->>>>>>> 25a25ff3
     """List values from XML file located at url, with key.
 
     :param url: url
@@ -287,25 +206,15 @@
     >>> print(l)
     ['4']
 
-<<<<<<< HEAD
     .. note:: Can be used to grep values from a XML file.
-=======
-    .. note:: Can be used to grep values from an XML file.
->>>>>>> 25a25ff3
     """
     #
     from urllib.request import urlopen
     import xml.etree.ElementTree as ET
-<<<<<<< HEAD
 
     tree = ET.parse(urlopen(url))  # parse the data
     root = tree.getroot()
     xml_values = [str(xml_val.text).strip() for xml_val in root.iter(key)]  # get values
-=======
-    tree = ET.parse(urlopen(url)) # parse the data
-    root = tree.getroot()
-    xml_values = [str(xml_val.text).strip() for xml_val in root.iter(key)] #get values
->>>>>>> 25a25ff3
     return xml_values
 
 
@@ -329,14 +238,10 @@
     >>> gaussian(1.0,2.0,3.0)
     """
     import numpy as np
-<<<<<<< HEAD
 
     return (
         1.0 / (np.sqrt(2.0 * np.pi) * sig) * np.exp(-np.power((x - mu) / sig, 2.0) / 2)
     )
-=======
-    return 1./(np.sqrt(2.*np.pi)*sig)*np.exp(-np.power((x - mu)/sig, 2.)/2)
->>>>>>> 25a25ff3
 
 
 def _putline(*args):
@@ -372,17 +277,10 @@
     """
     Read cube file into numpy array
 
-<<<<<<< HEAD
-    params:
-        fname: filename of cube file
-
-    returns: (data: np.array, metadata: dict)
-=======
     :param fname: filename of cube file
     :type fname: string
     :returns: (data, metadata)
     :rtype: (np.array, dict)
->>>>>>> 25a25ff3
     """
     import numpy as np
 
@@ -411,20 +309,12 @@
     where one contains the real part and the other contains the
     imag part. If only one filename given, other filename is inferred.
 
-<<<<<<< HEAD
-    params:
-        rfname: filename of cube file of real part
-        ifname: optional, filename of cube file of imag part
-
-    returns: np.array (real part + j*imag part)
-=======
     :param rfname: filename of cube file of real part
     :type rfname: string
     :param ifname: optional, filename of cube file of imag part
     :type fname: string
     :returns: (data, metadata), where data is (real part + j*imag part)
     :rtype: (np.array, dict)
->>>>>>> 25a25ff3
     """
     import numpy as np
 
@@ -439,21 +329,11 @@
     return fin, re[1]
 
 
+
 def write_cube(data, meta, fname):
     """
     Write volumetric data to cube file along
 
-<<<<<<< HEAD
-    params:
-        data: volumetric data consisting real values
-        meta: dict containing metadata with following keys:
-              - atoms: list of atoms in the form (mass, [position])
-              - org: origin
-              - xvec,yvec,zvec: lattice vector basis
-        fname: filename of cubefile (existing files overwritten)
-
-    returns: None
-=======
     :param data: volumetric data consisting real values
     :type data: list of float
     :param meta: dict containing metadata with following keys:
@@ -464,7 +344,6 @@
     :type meta: dict
     :param fname: filename of cubefile (existing files overwritten)
     :type fname: string
->>>>>>> 25a25ff3
     """
     with open(fname, "w") as cube:
         # first two lines are comments
@@ -485,7 +364,6 @@
                     cube.write(" {0: .5E}".format(data[i, j, k]))
 
 
-
 def write_imcube(data, meta, rfname, ifname=""):
     """
     Convenience function to write two cube files from complex valued
@@ -493,18 +371,6 @@
     Data about atoms, origin and lattice vectors are kept same for both.
     If only one filename given, other filename is inferred.
 
-<<<<<<< HEAD
-    params:
-        data: volumetric data consisting complex values
-        meta: dict containing metadata with following keys
-              - atoms: list of atoms in the form (mass, [position])
-              - org: origin
-              - xvec,yvec,zvec: lattice vector basis
-        rfname: filename of cube file containing real part
-        ifname: optional, filename of cube file containing imag part
-
-    returns: None
-=======
     :param data: volumetric data consisting complex values
     :type data: list of complex
     :param meta: dict containing metadata with following keys:
@@ -517,7 +383,6 @@
     :type rfname: string
     :param ifname: optional, filename of cubefile containing imag part
     :type ifname: string
->>>>>>> 25a25ff3
     """
     ifname = ifname or rfname.replace("real", "imag")
     _debug("writing data to files", rfname, "and", ifname)
